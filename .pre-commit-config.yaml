default_language_version:
  python: python3
repos:
  - repo: https://github.com/compilerla/conventional-pre-commit
    rev: v3.2.0
    hooks:
      - id: conventional-pre-commit
        stages: [commit-msg]
  - repo: https://github.com/pre-commit/pre-commit-hooks
    rev: v4.6.0
    hooks:
      - id: check-ast
      - id: check-case-conflict
      - id: check-toml
      - id: debug-statements
      - id: end-of-file-fixer
      - id: mixed-line-ending
      - id: trailing-whitespace
  - repo: https://github.com/charliermarsh/ruff-pre-commit
<<<<<<< HEAD
    rev: "v0.4.4"
=======
    rev: "v0.4.3"
>>>>>>> f418a037
    hooks:
      - id: ruff
        args: ["--fix"]
        exclude: "docs"
  - repo: https://github.com/codespell-project/codespell
    rev: v2.2.6
    hooks:
      - id: codespell
<<<<<<< HEAD
  - repo: https://github.com/psf/black
    rev: 24.4.2
    hooks:
      - id: black
        args: [--config=./pyproject.toml]
=======
        exclude: "pdm.lock|examples/us_state_lookup.json"
        additional_dependencies:
          - tomli
>>>>>>> f418a037
  - repo: https://github.com/pre-commit/mirrors-mypy
    rev: "v1.10.0"
    hooks:
      - id: mypy
        exclude: "docs"
        additional_dependencies:
          [
            asyncpg,
            "anyio",
            asyncpg_stubs,
            pytest,
            time-machine,
            pytest-mock,
            pytest-timeout,
            "litestar",
            "types-click",
          ]
  - repo: https://github.com/sphinx-contrib/sphinx-lint
    rev: "v0.9.1"
    hooks:
      - id: sphinx-lint<|MERGE_RESOLUTION|>--- conflicted
+++ resolved
@@ -17,11 +17,7 @@
       - id: mixed-line-ending
       - id: trailing-whitespace
   - repo: https://github.com/charliermarsh/ruff-pre-commit
-<<<<<<< HEAD
     rev: "v0.4.4"
-=======
-    rev: "v0.4.3"
->>>>>>> f418a037
     hooks:
       - id: ruff
         args: ["--fix"]
@@ -30,17 +26,9 @@
     rev: v2.2.6
     hooks:
       - id: codespell
-<<<<<<< HEAD
-  - repo: https://github.com/psf/black
-    rev: 24.4.2
-    hooks:
-      - id: black
-        args: [--config=./pyproject.toml]
-=======
         exclude: "pdm.lock|examples/us_state_lookup.json"
         additional_dependencies:
           - tomli
->>>>>>> f418a037
   - repo: https://github.com/pre-commit/mirrors-mypy
     rev: "v1.10.0"
     hooks:
